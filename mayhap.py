#!/usr/bin/env python3
# Mayhap - A grammar-based random text generator, inspired by Perchance
# Copyright (C) 2022 Aaron Friesen
#
# This program is free software: you can redistribute it and/or modify
# it under the terms of the GNU Lesser General Public License as published by
# the Free Software Foundation, either version 3 of the License, or
# (at your option) any later version.
#
# This program is distributed in the hope that it will be useful,
# but WITHOUT ANY WARRANTY; without even the implied warranty of
# MERCHANTABILITY or FITNESS FOR A PARTICULAR PURPOSE.  See the
# GNU General Public License for more details.
#
# You should have received a copy of the GNU Lesser General Public License
# along with this program.  If not, see <https://www.gnu.org/licenses/>.

from argparse import ArgumentParser, FileType
from cmd import Cmd
from copy import deepcopy
from os import chdir, isatty
from os.path import dirname, isfile
import random
import re
import sys
from sys import stderr, stdin
from traceback import format_exc
import typing

from pyparsing import (Combine,
                       Forward,
                       Literal,
                       OneOrMore,
                       Optional,
                       StringEnd,
                       Suppress,
                       Word,
                       ZeroOrMore,
                       alphanums,
                       alphas,
                       nums,
                       printables,
                       remove_quotes,
                       sgl_quoted_string)

try:
    import inflect
    INFLECT: typing.Optional[inflect.engine] = inflect.engine()
except ImportError:
    INFLECT = None


class Token:
    pass


class LiteralToken(Token):
    def __init__(self, string, modifiers):
        self.string = string
        self.modifiers = modifiers

    def __str__(self):
        string_term = f"'{self.string}'"
        terms = [string_term] + self.modifiers
        return f"[{'.'.join(terms)}]"

    def __repr__(self):
        return (f'LiteralToken(string={repr(self.string)}, '
                f'modifiers={self.modifiers})')


class PatternToken(Token):
    def __init__(self, tokens, modifiers):
        self.tokens = tokens
        self.modifiers = modifiers

    def __str__(self):
        token_term = f'"{join_as_strings(self.tokens)}"'
        terms = [token_term] + self.modifiers
        return f"[{'.'.join(terms)}]"

    def __repr__(self):
        return (f'PatternToken(tokens={self.tokens}, '
                f'modifiers={self.modifiers})')


class RangeToken(Token):
    def __init__(self, range_value, alpha, modifiers):
        self.range = range_value
        self.alpha = alpha
        self.modifiers = modifiers

    @property
    def start(self):
        if self.alpha:
            return chr(self.range.start)
        return self.range.start

    @property
    def stop(self):
        if self.alpha:
            return chr(self.range.stop - 1)
        return self.range.stop - 1

    def __str__(self):
        range_term = f'{self.start}-{self.stop}'
        terms = [range_term] + self.modifiers
        return f"[{'.'.join(terms)}]"

    def __repr__(self):
        return (f'RangeToken(range={self.range}, '
                f'modifiers={self.modifiers})')


class SymbolToken(Token):
    def __init__(self, symbol, modifiers):
        self.symbol = symbol
        self.modifiers = modifiers

    def __str__(self):
        symbol_term = join_as_strings(self.symbol)
        terms = [symbol_term] + self.modifiers
        return f"[{'.'.join(terms)}]"

    def __repr__(self):
        return (f'SymbolToken(symbol="{self.symbol}", '
                f'modifiers={self.modifiers})')


class VariableToken(Token):
    def __init__(self, variable, modifiers):
        self.variable = variable
        self.modifiers = modifiers

    def __str__(self):
        variable_term = self.variable
        terms = [variable_term] + self.modifiers
        return f"[${'.'.join(terms)}]"

    def __repr__(self):
        return (f'VariableToken(variable="{self.variable}", '
                f'modifiers={self.modifiers})')


class AssignmentToken(Token):
    def __init__(self, variable, value, echo):
        self.variable = variable
        self.value = value
        self.echo = echo

    def __str__(self):
        operator = '=' if self.echo else '~'
        return (f'[{join_as_strings(self.variable)}{operator}'
                f'{join_as_strings(self.value)}]')

    def __repr__(self):
        return (f'AssignmentToken(variable="{self.variable}", '
                f'value={self.value}, '
                f'echo={self.echo})')


class ChoiceToken(Token):
    def __init__(self, rules):
        self.rules = rules

    def __str__(self):
        return f'[{join_as_strings(self.rules, delimiter="|")}]'

    def __repr__(self):
        return f'ChoiceToken(rules={self.rules})'


def word_excluding(exclude_chars):
    return Word(printables + ' ',
                exclude_chars=exclude_chars).leave_whitespace()


def parse_literal(toks):
    return LiteralToken(toks[0], modifiers=[])


def parse_pattern(toks):
    return PatternToken(list(toks), modifiers=[])


def parse_range_num(toks):
    bound1 = int(toks[0])
    bound2 = int(toks[1])
    start = min(bound1, bound2)
    stop = max(bound1, bound2) + 1
    return RangeToken(range(start, stop), alpha=False, modifiers=[])


def parse_range_alpha(toks):
    bound1 = ord(toks[0])
    bound2 = ord(toks[1])
    start = min(bound1, bound2)
    stop = max(bound1, bound2) + 1
    return RangeToken(range(start, stop), alpha=True, modifiers=[])


def parse_symbol(toks):
    return SymbolToken(toks[0], [])


def parse_variable(toks):
    return VariableToken(toks[0], [])


def parse_assignment_echo(toks):
    return AssignmentToken(toks[0], list(toks[1:]), echo=True)


def parse_assignment_silent(toks):
    return AssignmentToken(toks[0], list(toks[1:]), echo=False)


# TODO parse choices as rules
def parse_choices(toks):
    return ChoiceToken(list(toks))


def parse_modifiers(toks):
    toks[0].modifiers = list(toks[1:])
    return toks[0]


# Parser expressions
E_SPECIAL = Forward()

E_BLOCK = Suppress('[') + E_SPECIAL + Suppress(']')

E_UNQUOTED_TEXT = Combine(OneOrMore(word_excluding('"[]'))).leave_whitespace()
E_UNQUOTED_TOKEN = Forward()

E_TEXT = Combine(OneOrMore(word_excluding('[]'))).leave_whitespace()

E_LITERAL = sgl_quoted_string.set_parse_action(remove_quotes)
E_LITERAL.add_parse_action(parse_literal)

E_PATTERN = Suppress('"') + OneOrMore(E_UNQUOTED_TOKEN) + Suppress('"')
E_PATTERN.add_parse_action(parse_pattern)

E_RANGE_NUM = Word(nums) + Suppress('-') + Word(nums)
E_RANGE_NUM.add_parse_action(parse_range_num)

E_RANGE_ALPHA = Word(alphas, exact=1) + Suppress('-') + Word(alphas, exact=1)
E_RANGE_ALPHA.add_parse_action(parse_range_alpha)

E_RANGE = E_RANGE_NUM | E_RANGE_ALPHA

E_SYMBOL = Word(alphanums + '_')
E_SYMBOL.add_parse_action(parse_symbol)

E_VARIABLE_NAME = Word(alphanums + '_')
E_VARIABLE_ACCESS = Suppress('$') + E_VARIABLE_NAME
E_VARIABLE_ACCESS.add_parse_action(parse_variable)

E_ASSIGNMENT_ECHO = E_VARIABLE_NAME + Literal('=').suppress() + E_SPECIAL
E_ASSIGNMENT_ECHO.add_parse_action(parse_assignment_echo)
E_ASSIGNMENT_SILENT = E_VARIABLE_NAME + Literal('~').suppress() + E_SPECIAL
E_ASSIGNMENT_SILENT.add_parse_action(parse_assignment_silent)
E_ASSIGNMENT = E_ASSIGNMENT_ECHO | E_ASSIGNMENT_SILENT

E_CHOICE_WORD = word_excluding('|[]').leave_whitespace()
E_CHOICE = Combine(OneOrMore(E_CHOICE_WORD)).leave_whitespace() | E_BLOCK
E_CHOICES = (E_CHOICE.leave_whitespace()
             + OneOrMore(Suppress('|') + E_CHOICE.leave_whitespace()))
E_CHOICES.add_parse_action(parse_choices)

E_MODIFIER = Suppress('.') + Word(alphanums + '_')
E_MODDED = ((E_LITERAL | E_PATTERN | E_RANGE | E_SYMBOL | E_VARIABLE_ACCESS)
            + ZeroOrMore(E_MODIFIER))
E_MODDED.add_parse_action(parse_modifiers)

E_SPECIAL <<= E_MODDED | E_ASSIGNMENT | E_CHOICES

E_NUMBER = Word(nums) | Combine(Optional(Word(nums)) + '.' + Word(nums))
E_WEIGHT = Suppress('^') + E_NUMBER

E_UNQUOTED_TOKEN <<= (E_UNQUOTED_TEXT | E_BLOCK).leave_whitespace()
E_TOKEN = (E_TEXT | E_BLOCK).leave_whitespace()

E_RULE = OneOrMore(E_TOKEN) + Optional(E_WEIGHT) + StringEnd()


# Matches the name of a generator to import when parsing a grammar
# e.g. @generator_name
# e.g. @/home/username/generator_name.mh
RE_IMPORT = re.compile(r'@(.+)')

# Matches a weight appended to a rule (a number preceded by a caret at the end
# of the line)
# e.g. ^4.25
RE_WEIGHT = re.compile(r'\^((\d*\.)?\d+)\s*$')

# Matches comments (lines starting with a hash)
# e.g. \t# hello world
RE_COMMENT = re.compile(r'(^|[^\\])(#.*)')

# Matches ranges separated by a hyphen
# e.g. 10-20
RE_RANGE_NUMERIC = re.compile(r'([+-]?\d+)-([+-]?\d+)')
# e.g. a-z
RE_RANGE_ALPHA = re.compile(r'([a-zA-Z])-([a-zA-Z])')

# Matches echoed variable assignments (variable name followed by equals and the
# value)
# e.g. _0varName= symbol
RE_ASSIGNMENT_ECHOED = re.compile(r'([^\.]+)=([^\.]+)')

# Matches silent variable assignments (variable name followed by tilda equals
# and the value)
# e.g. _0varName~ symbol
RE_ASSIGNMENT_SILENT = re.compile(r'([^\.]+)~([^\.]+)')

# Matches variable accesses (dollar sign followed by a variable name)
# e.g. $_0varName
RE_VARIABLE = re.compile(r'\$([^\.]+)')

# Matches modifiers (period followed by a modifier type)
# e.g. .mundane
RE_MODIFIER = re.compile(r'\.([^\.]+)')

# Matches dynamic indefinite articles
# e.g. a(n)
RE_ARTICLE = re.compile(r'(a)\((n)\)', re.IGNORECASE)

# Matches dynamic pluralization
# e.g. (s)
RE_PLURAL = re.compile(r'\((s)\)', re.IGNORECASE)

# The start and end of a block
# Must parse manually, as regular expressions cannot easily parse nested groups
BLOCK_START = '['
BLOCK_END = ']'
PATTERN_START = '"'
PATTERN_END = '"'
LITERAL_START = "'"
LITERAL_END = "'"

# Do not require a unique production to be chosen from the given symbol
MOD_MUNDANE = 'mundane'

# Add a context-sensitive indefinite article before this symbol
MOD_ARTICLE = 'a'

# Pluralize this symbol
MOD_PLURAL = 's'

# Convert this number to an ordinal (e.g. 1st, 10th)
MOD_ORDINAL = 'th'

# Capitalize the first letter of the first word
MOD_CAPITALIZE = 'capitalize'

# Convert to lowercase
MOD_LOWER = 'lower'

# Convert to upper case
MOD_UPPER = 'upper'

# Convert to title case (capitalize the first letter of each word)
MOD_TITLE = 'title'

# The default weight for rules with no explicit weight
DEFAULT_WEIGHT = 1.0

# The string that prefixes commands in interactive mode
# Non-command inputs are interpreted as patterns or symbols
COMMAND_PREFIX = '/'


def join_as_strings(objects, delimiter=''):
    # For extreme debugging, change str(obj) to repr(obj)
    return delimiter.join([str(obj) for obj in objects])


def print_error(e, verbose=True):
    if verbose:
        print(format_exc(), file=stderr)
    else:
        print(f'ERROR: {e}', file=stderr)


class MayhapError(Exception):
    pass


class MayhapGrammarError(MayhapError):
    def __init__(self, message, number, line):
        super().__init__()
        self.message = message
        self.number = number
        self.line = line

    def print(self):
        print(f'ERROR (line {self.number}): {self.message}', file=stderr)
        print(self.line, file=stderr)


<<<<<<< HEAD
=======
class Token:
    pass


class LiteralToken(Token):
    def __init__(self, string, modifiers=None):
        self.string = string
        self.modifiers = tuple(modifiers) if modifiers else tuple()

    def __str__(self):
        string_term = f"'{self.string}'"
        terms = (string_term,) + self.modifiers
        return f"[{'.'.join(terms)}]"

    def __repr__(self):
        return (f'LiteralToken(string={repr(self.string)}, '
                f'modifiers={self.modifiers})')

    def __eq__(self, other):
        return (isinstance(other, LiteralToken) and
                self.string == other.string and
                self.modifiers == other.modifiers)

    def __hash__(self):
        return hash(self.string)


class PatternToken(Token):
    def __init__(self, tokens, modifiers=None):
        self.tokens = tuple(tokens)
        self.modifiers = tuple(modifiers) if modifiers else tuple()

    def __str__(self):
        token_term = f'"{join_as_strings(self.tokens)}"'
        terms = (token_term,) + self.modifiers
        return f"[{'.'.join(terms)}]"

    def __repr__(self):
        return (f'PatternToken(tokens={self.tokens}, '
                f'modifiers={self.modifiers})')

    def __eq__(self, other):
        return (isinstance(other, PatternToken) and
                self.tokens == other.tokens and
                self.modifiers == other.modifiers)

    def __hash__(self):
        return hash(self.tokens)


class RangeToken(Token):
    def __init__(self, range_value, alpha, modifiers=None):
        self.range = range_value
        self.alpha = alpha
        self.modifiers = tuple(modifiers) if modifiers else tuple()

    @property
    def start(self):
        if self.alpha:
            return chr(self.range.start)
        return self.range.start

    @property
    def stop(self):
        if self.alpha:
            return chr(self.range.stop - 1)
        return self.range.stop - 1

    def __str__(self):
        range_term = f'{self.start}-{self.stop}'
        terms = (range_term,) + self.modifiers
        return f"[{'.'.join(terms)}]"

    def __repr__(self):
        return (f'RangeToken(range={self.range}, '
                f'modifiers={self.modifiers})')

    def __eq__(self, other):
        return (isinstance(other, RangeToken) and
                self.range == other.range and
                self.alpha == other.alpha and
                self.modifiers == other.modifiers)

    def __hash__(self):
        return hash(self.range)


class SymbolToken(Token):
    def __init__(self, symbol, modifiers=None):
        self.symbol = symbol
        self.modifiers = tuple(modifiers) if modifiers else tuple()

    def __str__(self):
        symbol_term = join_as_strings(self.symbol)
        terms = (symbol_term,) + self.modifiers
        return f"[{'.'.join(terms)}]"

    def __repr__(self):
        return (f'SymbolToken(symbol="{self.symbol}", '
                f'modifiers={self.modifiers})')

    def __eq__(self, other):
        return (isinstance(other, SymbolToken) and
                self.symbol == other.symbol and
                self.modifiers == other.modifiers)

    def __hash__(self):
        return hash(self.symbol)


class VariableToken(Token):
    def __init__(self, variable, modifiers=None):
        self.variable = variable
        self.modifiers = tuple(modifiers) if modifiers else tuple()

    def __str__(self):
        return f'[${join_as_strings(self.variable)}]'

    def __repr__(self):
        return (f'VariableToken(variable="{self.variable}", '
                f'modifiers={self.modifiers})')

    def __eq__(self, other):
        return (isinstance(other, VariableToken) and
                self.variable == other.variable and
                self.modifiers == other.modifiers)

    def __hash__(self):
        return hash(self.variable)


class AssignmentToken(Token):
    def __init__(self, variable, value, echo):
        self.variable = variable
        self.value = tuple(value)
        self.echo = echo

    def __str__(self):
        operator = '=' if self.echo else '~'
        return (f'[{join_as_strings(self.variable)}{operator}'
                f'{join_as_strings(self.value)}]')

    def __repr__(self):
        return (f'AssignmentToken(variable={self.variable}, '
                f'value={self.value}, '
                f'echo={self.echo})')

    def __eq__(self, other):
        return (isinstance(other, AssignmentToken) and
                self.variable == other.variable and
                self.value == other.value and
                self.echo == other.echo)

    def __hash__(self):
        return hash((self.variable, self.value))


class ChoiceToken(Token):
    def __init__(self, rules):
        self.rules = tuple(rules)

    def __str__(self):
        return f'[{join_as_strings(self.rules, delimiter="|")}]'

    def __repr__(self):
        return f'ChoiceToken(rules={self.rules})'

    def __eq__(self, other):
        return (isinstance(other, ChoiceToken) and
                self.rules == other.rules)

    def __hash__(self):
        return hash(self.rules)


>>>>>>> 8da0cab8
def parse_modifiers(block):
    modifiers = []
    for match in RE_MODIFIER.finditer(block):
        # Slice block to get its content if this is the first match
        if not modifiers:
            content = block[:match.start()]
        modifiers.append(match[1])
    if not modifiers:
        content = block
    return content, modifiers


def tokenize_pattern(pattern):
    tokens = []
    stack = []
    literal_start = 0
    i = 0
    while i < len(pattern):
        # If a block starts here, push its start index on the stack
        if pattern[i] == BLOCK_START:
            # If is top-level block, add the literal that was just traversed
            if not stack and i != literal_start:
                tokens.append(pattern[literal_start:i])
            stack.append(i)

        # If a block ends here, pop its start index off the stack
        elif pattern[i] == BLOCK_END:
            if not stack:
                raise MayhapError(f'Unmatched end of block at column {i}')

            start = stack.pop()
            # If this is a top-level block, tokenize it
            if not stack:
                end = i
                block_pattern = pattern[start + 1:end]
                block_tokens = tokenize_block(block_pattern)
                for token in block_tokens:
                    tokens.append(token)
                literal_start = i + 1

        i += 1

    if stack:
        raise MayhapError(f'Unclosed block starting at column {stack[0]}')

    if i != literal_start:
        tokens.append(pattern[literal_start:i])

    return tokens


def tokenize_block(block):
    if not block:
        return Token()

    if (len(block) >= 2 and
            block[0] == LITERAL_START and
            block[-1] == LITERAL_END):
        if len(block) == 2:
            return []
        return [LiteralToken(block[1:-1])]

    choices = block.split('|')
    if len(choices) > 1:
        rules = [Rule.parse(rule) for rule in choices]
        return [ChoiceToken(rules)]

    if (len(block) >= 2 and
            block[0] == PATTERN_START and
            block[-1] == PATTERN_START):
        if len(block) == 2:
            return []
        tokens = tokenize_pattern(block[1:-1])
        return [PatternToken(tokens)]

    assignment = False
    match = RE_ASSIGNMENT_SILENT.match(block)
    if match:
        assignment = True
        echo = False
    else:
        match = RE_ASSIGNMENT_ECHOED.match(block)
        if match:
            assignment = True
            echo = True

    if assignment:
        # Parse the variable as a pattern to allow for "eval"
        variable = match[1].strip()
        value_block = match[2].strip()
        value_tokens = tokenize_block(value_block)
        return [AssignmentToken(variable, value_tokens, echo)]

    block = block.strip()
    content, modifiers = parse_modifiers(block)

    match = RE_RANGE_NUMERIC.match(content)
    is_range = False
    if match:
        is_range = True
        alpha = False
        bound1 = int(match[1])
        bound2 = int(match[2])
    else:
        match = RE_RANGE_ALPHA.match(content)
        if match:
            is_range = True
            alpha = True
            if match[1].isupper() != match[2].isupper():
                raise MayhapError(f'Range bounds ({match[1]} and {match[2]}) '
                                  'must have the same case')
            bound1 = ord(match[1])
            bound2 = ord(match[2])

    if is_range:
        start = min(bound1, bound2)
        stop = max(bound1, bound2) + 1
        token_range = range(start, stop)
        return [RangeToken(token_range, alpha, modifiers)]

    match = RE_VARIABLE.match(content)
    if match:
        # Parse the variable as a pattern to allow for "eval"
        variable = match[1].strip()
        return [VariableToken(variable, modifiers)]

    # Assume this is a symbol
    # Parse the symbol as a pattern to allow for "eval"
    symbol = content
    return [SymbolToken(symbol, modifiers)]


class Rule:
    def __init__(self, tokens, weight=DEFAULT_WEIGHT):
        self.tokens = tuple(tokens)
        self.weight = weight

    @staticmethod
    def parse(rule, strip=False):
        '''
        Parses an production rule into a weight and a production string.
        '''
        # Look for an explicit weight
        match = RE_WEIGHT.search(rule)
        if match:
            try:
                weight = float(match[1])
            except ValueError as e:
                raise MayhapError(f'Weight "{weight}" must be a positive '
                                  'decimal number') from e
            if weight < 0:
                raise MayhapError(f'Weight "{weight}" must be a positive '
                                  'decimal number')
            string_end = match.start()

        # Default to 1 weight otherwise
        else:
            weight = DEFAULT_WEIGHT
            string_end = len(rule)

        pattern = rule[:string_end]
        if strip:
            pattern = pattern.strip()
        tokens = tokenize_pattern(pattern)
        return Rule(tokens, weight)

    @staticmethod
    def choose(rules):
        '''
        Choose a production from the given weighted list of rules.
        '''
        rules_tuple = tuple(rules)
        weights = [rule.weight for rule in rules_tuple]
        rule = random.choices(rules_tuple, weights)[0]
        return rule

    def __str__(self):
        return f'{join_as_strings(self.tokens)}^{self.weight}'

    def __repr__(self):
        return f'Rule(tokens={self.tokens}, weight={self.weight})'

    def __eq__(self, other):
        return (isinstance(other, Rule) and
                self.tokens == other.tokens and
                self.weight == other.weight)

    def __hash__(self):
        return hash(self.tokens)


def import_grammar(import_file_name):
    # Default to .mh extension if not specified
    if not isfile(import_file_name) and not import_file_name.endswith('.mh'):
        import_file_name = f'{import_file_name}.mh'
    try:
        with open(import_file_name) as import_file:
            try:
                return parse_grammar(import_file)
            except MayhapError as e:
                raise MayhapError('Error while importing grammar from '
                                  f'{import_file_name}: {e}') from e
    except (OSError) as e:
        raise MayhapError('Failed to import grammar from '
                          f'{import_file_name}: {e}') from e


def parse_grammar(lines):
    current_symbol = None
    grammar = {}
    for i, line in enumerate(lines):
        stripped = line.strip()
        if stripped:
            # Strip trailing comments
            match = RE_COMMENT.search(stripped)
            if match:
                stripped = stripped[:match.start(2)].strip()
                if not stripped:
                    continue

            match = RE_IMPORT.match(line)
            if match:
                import_file_name = match[1]
                try:
                    grammar |= import_grammar(import_file_name)
                except MayhapError as e:
                    raise MayhapGrammarError(str(e), i + 1, line) from e
                continue

            # Indented lines contain production rules
            if line[0].isspace():
                if current_symbol is None:
                    raise MayhapGrammarError('Production rule given before '
                                             'symbol', i + 1, line)

                try:
                    rule = Rule.parse(stripped, strip=True)
                except MayhapError as e:
                    raise MayhapGrammarError(str(e), i + 1, line) from e
                grammar[current_symbol].add(rule)

            # Unindented lines contain symbols
            else:
                if current_symbol and not grammar[current_symbol]:
                    raise MayhapGrammarError(f'Symbol "{current_symbol}" '
                                             'closed with no production rules',
                                             i + 1, line)

                current_symbol = stripped
                grammar[current_symbol] = set()
    return grammar


def grammar_to_string(grammar):
    string = ''
    for symbol, rules in grammar.items():
        string += f'{symbol}\n'
        for rule in rules:
            string += f'\t{rule}\n'
    return string


def get_article(word):
    if INFLECT:
        return INFLECT.a(word).split()[0]
    if word and word[0] in 'aeiou':
        return 'an'
    return 'a'


def add_article(word):
    if INFLECT:
        return INFLECT.a(word)
    return get_article(word) + ' ' + word


def resolve_indefinite_articles(pattern):
    output = ''
    last_match = 0
    for match in RE_ARTICLE.finditer(pattern):
        output += pattern[last_match:match.start()]

        # Find the next word in the pattern
        next_word = ''
        for character in pattern[match.end() + 1:]:
            if not character.isalpha():
                break
            next_word += character

        if next_word:
            article = get_article(next_word)
        else:
            article = 'a'

        if match[1].isupper():
            article = article[0].upper() + article[1:]
        if match[2].isupper():
            article = article[0] + article[1:].upper()

        output += article

        last_match = match.end()
    output += pattern[last_match:]
    return output


def get_plural(word, number=None):
    if INFLECT:
        if number is not None:
            return INFLECT.plural(word, number)
        return INFLECT.plural(word)
    if number is not None and number == 1:
        return word
    return word + 's'


def resolve_plurals(pattern):
    output = ''
    last_match = 0
    for match in RE_PLURAL.finditer(pattern):
        # Find the previous number
        previous_word = ''
        previous_number = ''
        building_word = True
        for offset, character in enumerate(pattern[match.start() - 1::-1]):
            if building_word:
                if character.isalpha():
                    previous_word = character + previous_word
                    continue
                previous_word_start = match.start() - offset
                building_word = False
            if (character.isdigit() or
                    (previous_number and
                        character in '-.' and
                        previous_number[0] not in '-.')):
                previous_number = character + previous_number
            elif previous_number:
                break

        if previous_word:
            output += pattern[last_match:previous_word_start]

            if previous_number:
                if '.' in previous_number:
                    previous_number = float(previous_number)
                else:
                    previous_number = int(previous_number)

                previous_word = get_plural(previous_word, previous_number)
            else:
                previous_word = get_plural(previous_word)

            output += previous_word
        else:
            output += pattern[last_match:match.start()]
            output += match[1]

        last_match = match.end()
    output += pattern[last_match:]
    return output


def get_ordinal(number):
    if INFLECT:
        return INFLECT.ordinal(number)
    if number.isdigit():
        last_digit = int(number) % 10
        if last_digit == 1:
            return f'{number}st'
        if last_digit == 2:
            return f'{number}nd'
        if last_digit == 3:
            return f'{number}rd'
    return f'{number}th'


class Generator:
    def __init__(self, grammar, verbose=False):
        self.grammar = grammar
        self.verbose = verbose
        self.variables = {}
        self.unused = deepcopy(self.grammar)

    def reset(self):
        self.variables = {}
        self.unused = deepcopy(self.grammar)

    def produce(self, symbol, unique=True):
        if unique:
            # If all symbols have been used, old symbols must be reused
            # Recreate and draw from the unused list again to reduce duplicates
            rules = self.unused.get(symbol)
            if rules is None:
                raise MayhapError(f'Symbol "{symbol}" not found')

            if len(rules) == 0:
                self.unused[symbol] = self.grammar[symbol].copy()

            rule = Rule.choose(self.unused[symbol])
            self.unused[symbol].remove(rule)
            return rule

        rules = self.grammar[symbol]
        if rules is None:
            raise MayhapError(f'Symbol "{symbol}" not found')
        rule = Rule.choose(rules)
        if rule in self.unused[symbol]:
            self.unused[symbol].remove(rule)
        return rule

    def log(self, string='', tokens=None, depth=0):
        '''
        Log the given pattern to standard error, indented by its recursion
        depth for readability.
        '''
        if self.verbose:
            if tokens is None:
                tokens = []
            print(f'{"  " * depth}{string}{join_as_strings(tokens)}',
                  file=stderr)

    def evaluate_token(self, token, depth=0):
        if isinstance(token, str):
            return token

        self.log(tokens=[token], depth=depth)

        if isinstance(token, ChoiceToken):
            rule = Rule.choose(token.rules)
            return self.evaluate_tokens(rule.tokens, depth=depth + 1)

        if isinstance(token, AssignmentToken):
            variable = token.variable
            value = self.evaluate_tokens(token.value, depth=depth + 1)
            self.log(tokens=[AssignmentToken(variable, value, token.echo)],
                     depth=depth)
            self.variables[variable] = value
            return value if token.echo else ''

        if isinstance(token, LiteralToken):
            string = token.string
        elif isinstance(token, PatternToken):
            string = self.evaluate_tokens(token.tokens, depth=depth + 1)
        elif isinstance(token, RangeToken):
            choice = random.choice(token.range)
            if token.alpha:
                string = chr(choice)
            else:
                string = str(choice)
        elif isinstance(token, SymbolToken):
            symbol = self.evaluate_tokens(token.symbol, depth=depth + 1)
            rule = self.produce(symbol)
            string = self.evaluate_tokens(rule.tokens, depth=depth + 1)
        elif isinstance(token, VariableToken):
            variable = token.variable
            value = self.variables.get(variable)
            if value is None:
                raise MayhapError(f'Variable "{variable}" not found')
            string = value

        if token.modifiers:
            self.log(tokens=[LiteralToken(string, token.modifiers)],
                     depth=depth)
            for modifier in token.modifiers:
                if modifier == MOD_PLURAL:
                    string = get_plural(string)
                elif modifier == MOD_ARTICLE:
                    string = add_article(string)
                elif modifier == MOD_ORDINAL:
                    string = get_ordinal(string)
                elif modifier == MOD_CAPITALIZE:
                    string = string.capitalize()
                elif modifier == MOD_LOWER:
                    string = string.lower()
                elif modifier == MOD_UPPER:
                    string = string.upper()
                elif modifier == MOD_TITLE:
                    string = string.title()
                elif modifier == MOD_MUNDANE:
                    pass
                else:
                    raise MayhapError(f'Unknown modifier "{modifier}"')

        self.log(string=string, depth=depth)

        return string

    def evaluate_tokens(self, tokens, depth=0):
        string = ''

        for i, token in enumerate(tokens):
            if isinstance(token, str):
                string += token
            else:
                self.log(string=string, tokens=tokens[i:], depth=depth)
                string += self.evaluate_token(token, depth=depth + 1)

        if len(tokens) > 1:
            self.log(string=string, depth=depth)
        prev_string = string

        string = resolve_indefinite_articles(string)
        string = resolve_plurals(string)

        if string != prev_string:
            self.log(string=string, depth=depth)

        return string

    def evaluate_input(self, pattern):
        '''
        Evaluate the given pattern as an input. If the pattern is the name of a
        symbol, expand and resolve it. Otherwise, evaluate the input as a
        pattern.
        '''
        # If a symbol name was given, expand it
        if pattern in self.grammar:
            rule = self.produce(pattern)
            string = self.evaluate_tokens(rule.tokens)
            return string

        # Otherwise, interpret the input as a pattern
        tokens = tokenize_pattern(pattern)
        string = self.evaluate_tokens(tokens)
        return string

    def handle_input(self, pattern):
        try:
            print(self.evaluate_input(pattern))
            return True
        except MayhapError as e:
            print_error(e, self.verbose)
            return False


def filter_completions(command, completions):
    return [completion for completion in completions if
            completion.startswith(command)]


class MayhapShell(Cmd):
    def __init__(self, generator):
        super().__init__()
        self.generator = generator
        self.prompt = '> '

    @property
    def symbols(self):
        return list(self.generator.grammar.keys())

    def precmd(self, line):
        if line and line != 'EOF':
            if line.startswith(COMMAND_PREFIX):
                line = line[len(COMMAND_PREFIX):]
            else:
                line = 'evaluate ' + line
        return line

    def completenames(self, text, *ignored):
        command_started = text.startswith(COMMAND_PREFIX)
        if command_started:
            command = text[len(COMMAND_PREFIX):]
        else:
            command = text
        commands = super().completenames(command)
        if not command_started:
            commands = [COMMAND_PREFIX + command for command in commands]
        completions = []
        if not text or command_started:
            completions += commands
        if not text or not command_started:
            completions += self.symbols
        completions = filter_completions(command, completions)
        return completions

    # pylint: disable=arguments-differ, unused-argument
    def completedefault(self, text, line, *args):
        if ' ' in line:
            return filter_completions(text, self.symbols)
        return self.completenames(line, line, args)

    def do_evaluate(self, arg):
        '''
        Evaluate the given argument as a pattern. If the argument exactly
        matches a symbol, it is expanded. Called automatically if no command is
        specified.
        '''
        self.generator.handle_input(arg)

    def do_grammar(self, arg):
        '''
        Display the parsed form of the loaded grammar.
        '''
        print(grammar_to_string(self.generator.grammar))

    def do_list(self, arg):
        '''
        List the symbols in the current grammar if no argument is given. List
        the expansions of the given symbol if an argument is given.
        '''
        if not arg:
            print('\n'.join(self.symbols))
        else:
            symbol = arg
            rules = self.generator.grammar[symbol]
            print(join_as_strings(rules, delimiter='\n'))

    def do_add(self, arg):
        '''
        Add a new symbol and/or rule to the grammar.
        '''
        if not arg:
            print('Usage: add [symbol] [rule]')
            return
        terms = arg.split(' ')
        symbol = terms[0]
        if symbol in self.generator.grammar:
            if len(terms) == 1:
                print(f'Symbol "{symbol}" already exists')
                return
        else:
            self.generator.grammar[symbol] = set()
        if len(terms) > 1:
            rule_string = arg[len(symbol):].strip()
            rule = Rule.parse(rule_string)
            self.generator.grammar[symbol].add(rule)

    def do_remove(self, arg):
        '''
        Remove a symbol and/or rule from the grammar.
        '''
        if not arg:
            print('Usage: remove [symbol] [rule]')
            return

        terms = arg.split(' ')
        if len(terms) > 2:
            print('Usage: remove [symbol] [rule]')
            return

        symbol = terms[0]
        if symbol not in self.generator.grammar:
            print(f'Symbol "{symbol}" does not exist')
            return

        if len(terms) == 1:
            self.generator.grammar.remove(symbol)
            return

        rule_string = arg[len(symbol):].strip()
        rules = self.generator.grammar[symbol]
        for rule in rules:
            if str(rule) == rule_string:
                rules.remove(rule)
                return
        print(f'Symbol "{symbol}" has no rule "{rule_string}"')

    def do_import(self, arg):
        '''
        Import another grammar file.
        NOTE: The path you give must be relative to the grammar file you
        opened.
        '''
        if not arg:
            print('Usage: import [path to grammar file]')
            return
        try:
            imported_grammar = import_grammar(arg)
            self.generator.grammar |= imported_grammar
            self.generator.unused |= deepcopy(imported_grammar)
        except MayhapError as e:
            print_error(e, self.generator.verbose)

    # pylint: disable=no-self-use
    def do_exit(self, arg):
        '''
        Exit the shell.
        '''
        return True

    # pylint: disable=no-self-use
    def do_EOF(self, arg):
        # TODO don't show EOF as a command option
        print()
        return True


def main():
    '''
    Parse arguments and handle input and output.
    '''
    parser = ArgumentParser(description='A grammar-based random text '
                                        'generator, inspired by Perchance')
    parser.add_argument(
            'grammar',
            type=FileType('r'),
            help='file that defines the grammar to generate from')
    parser.add_argument(
            'pattern',
            nargs='?',
            help='the pattern to generate from the grammar; if this argument '
                 'is not provided, read from standard input instead')
    interactive_group = parser.add_mutually_exclusive_group()
    interactive_group.add_argument(
            '-i', '--interactive',
            action='store_true',
            help='run as an interactive shell (default if reading from a TTY)')
    interactive_group.add_argument(
            '-b', '--batch',
            action='store_true',
            help='use non-interactive batch processing mode (default if '
                 'reading from a pipe)')
    interactive_group.add_argument(
            '-t', '--test',
            action='store_true',
            help='test the grammar by evaluating every rule and printing any '
                 'errors')
    parser.add_argument(
            '-v', '--verbose',
            action='store_true',
            help='explain what is being done; extra messages are written to '
                 'stderr, so stdout is still clean')
    args = parser.parse_args()

    # Change working directory to directory containing the given grammar
    # This allows for import paths relative to the given grammar
    chdir(dirname(args.grammar.name))

    try:
        grammar = parse_grammar(args.grammar)
    except MayhapError as e:
        print_error(e, args.verbose)
        return 1

    if args.verbose:
        print(grammar_to_string(grammar), file=stderr)

    generator = Generator(grammar, args.verbose)

    if args.test:
        failures = 0
        for symbol, rules in grammar.items():
            for rule in rules:
                try:
                    generator.evaluate_tokens(rule.tokens)
                except MayhapError as e:
                    print(symbol)
                    print('\t' + join_as_strings(rule.tokens))
                    print_error(e, generator.verbose)
                    print()
                    failures += 1
        if failures > 0:
            print(f'FAILED (failures={failures})')
        else:
            print('OK')
        return failures

    # If a pattern was given, generate it and exit
    if args.pattern:
        return 0 if generator.handle_input(args.pattern) else 1

    if args.interactive:
        use_shell = True
    elif args.batch:
        use_shell = False
    else:
        use_shell = isatty(stdin.fileno())

    # Otherwise, read standard input
    try:
        if use_shell:
            MayhapShell(generator).cmdloop()
        else:
            for line in stdin:
                # Strip trailing newline
                line = line[:-1]
                success = generator.handle_input(line)
                if not success:
                    return 1
    except KeyboardInterrupt:
        # Quietly handle SIGINT, like cat does
        print()
        return 1
    except EOFError:
        # Quietly handle EOF in interactive mode
        print()
        return 0

    return 0


if __name__ == '__main__':
    # Propagate return code
    sys.exit(main())<|MERGE_RESOLUTION|>--- conflicted
+++ resolved
@@ -55,40 +55,56 @@
 
 
 class LiteralToken(Token):
-    def __init__(self, string, modifiers):
+    def __init__(self, string, modifiers=None):
         self.string = string
-        self.modifiers = modifiers
+        self.modifiers = tuple(modifiers) if modifiers else tuple()
 
     def __str__(self):
         string_term = f"'{self.string}'"
-        terms = [string_term] + self.modifiers
+        terms = (string_term,) + self.modifiers
         return f"[{'.'.join(terms)}]"
 
     def __repr__(self):
         return (f'LiteralToken(string={repr(self.string)}, '
                 f'modifiers={self.modifiers})')
 
+    def __eq__(self, other):
+        return (isinstance(other, LiteralToken) and
+                self.string == other.string and
+                self.modifiers == other.modifiers)
+
+    def __hash__(self):
+        return hash(self.string)
+
 
 class PatternToken(Token):
-    def __init__(self, tokens, modifiers):
-        self.tokens = tokens
-        self.modifiers = modifiers
+    def __init__(self, tokens, modifiers=None):
+        self.tokens = tuple(tokens)
+        self.modifiers = tuple(modifiers) if modifiers else tuple()
 
     def __str__(self):
         token_term = f'"{join_as_strings(self.tokens)}"'
-        terms = [token_term] + self.modifiers
+        terms = (token_term,) + self.modifiers
         return f"[{'.'.join(terms)}]"
 
     def __repr__(self):
         return (f'PatternToken(tokens={self.tokens}, '
                 f'modifiers={self.modifiers})')
 
+    def __eq__(self, other):
+        return (isinstance(other, PatternToken) and
+                self.tokens == other.tokens and
+                self.modifiers == other.modifiers)
+
+    def __hash__(self):
+        return hash(self.tokens)
+
 
 class RangeToken(Token):
-    def __init__(self, range_value, alpha, modifiers):
+    def __init__(self, range_value, alpha, modifiers=None):
         self.range = range_value
         self.alpha = alpha
-        self.modifiers = modifiers
+        self.modifiers = tuple(modifiers) if modifiers else tuple()
 
     @property
     def start(self):
@@ -104,48 +120,71 @@
 
     def __str__(self):
         range_term = f'{self.start}-{self.stop}'
-        terms = [range_term] + self.modifiers
+        terms = (range_term,) + self.modifiers
         return f"[{'.'.join(terms)}]"
 
     def __repr__(self):
         return (f'RangeToken(range={self.range}, '
                 f'modifiers={self.modifiers})')
 
+    def __eq__(self, other):
+        return (isinstance(other, RangeToken) and
+                self.range == other.range and
+                self.alpha == other.alpha and
+                self.modifiers == other.modifiers)
+
+    def __hash__(self):
+        return hash(self.range)
+
 
 class SymbolToken(Token):
-    def __init__(self, symbol, modifiers):
+    def __init__(self, symbol, modifiers=None):
         self.symbol = symbol
-        self.modifiers = modifiers
+        self.modifiers = tuple(modifiers) if modifiers else tuple()
 
     def __str__(self):
         symbol_term = join_as_strings(self.symbol)
-        terms = [symbol_term] + self.modifiers
+        terms = (symbol_term,) + self.modifiers
         return f"[{'.'.join(terms)}]"
 
     def __repr__(self):
         return (f'SymbolToken(symbol="{self.symbol}", '
                 f'modifiers={self.modifiers})')
 
+    def __eq__(self, other):
+        return (isinstance(other, SymbolToken) and
+                self.symbol == other.symbol and
+                self.modifiers == other.modifiers)
+
+    def __hash__(self):
+        return hash(self.symbol)
+
 
 class VariableToken(Token):
-    def __init__(self, variable, modifiers):
+    def __init__(self, variable, modifiers=None):
         self.variable = variable
-        self.modifiers = modifiers
+        self.modifiers = tuple(modifiers) if modifiers else tuple()
 
     def __str__(self):
-        variable_term = self.variable
-        terms = [variable_term] + self.modifiers
-        return f"[${'.'.join(terms)}]"
+        return f'[${join_as_strings(self.variable)}]'
 
     def __repr__(self):
         return (f'VariableToken(variable="{self.variable}", '
                 f'modifiers={self.modifiers})')
 
+    def __eq__(self, other):
+        return (isinstance(other, VariableToken) and
+                self.variable == other.variable and
+                self.modifiers == other.modifiers)
+
+    def __hash__(self):
+        return hash(self.variable)
+
 
 class AssignmentToken(Token):
     def __init__(self, variable, value, echo):
         self.variable = variable
-        self.value = value
+        self.value = tuple(value)
         self.echo = echo
 
     def __str__(self):
@@ -154,20 +193,36 @@
                 f'{join_as_strings(self.value)}]')
 
     def __repr__(self):
-        return (f'AssignmentToken(variable="{self.variable}", '
+        return (f'AssignmentToken(variable={self.variable}, '
                 f'value={self.value}, '
                 f'echo={self.echo})')
 
+    def __eq__(self, other):
+        return (isinstance(other, AssignmentToken) and
+                self.variable == other.variable and
+                self.value == other.value and
+                self.echo == other.echo)
+
+    def __hash__(self):
+        return hash((self.variable, self.value))
+
 
 class ChoiceToken(Token):
     def __init__(self, rules):
-        self.rules = rules
+        self.rules = tuple(rules)
 
     def __str__(self):
         return f'[{join_as_strings(self.rules, delimiter="|")}]'
 
     def __repr__(self):
         return f'ChoiceToken(rules={self.rules})'
+
+    def __eq__(self, other):
+        return (isinstance(other, ChoiceToken) and
+                self.rules == other.rules)
+
+    def __hash__(self):
+        return hash(self.rules)
 
 
 def word_excluding(exclude_chars):
@@ -176,11 +231,11 @@
 
 
 def parse_literal(toks):
-    return LiteralToken(toks[0], modifiers=[])
+    return LiteralToken(toks[0])
 
 
 def parse_pattern(toks):
-    return PatternToken(list(toks), modifiers=[])
+    return PatternToken(tuple(toks))
 
 
 def parse_range_num(toks):
@@ -188,7 +243,7 @@
     bound2 = int(toks[1])
     start = min(bound1, bound2)
     stop = max(bound1, bound2) + 1
-    return RangeToken(range(start, stop), alpha=False, modifiers=[])
+    return RangeToken(range(start, stop), alpha=False)
 
 
 def parse_range_alpha(toks):
@@ -196,32 +251,32 @@
     bound2 = ord(toks[1])
     start = min(bound1, bound2)
     stop = max(bound1, bound2) + 1
-    return RangeToken(range(start, stop), alpha=True, modifiers=[])
+    return RangeToken(range(start, stop), alpha=True)
 
 
 def parse_symbol(toks):
-    return SymbolToken(toks[0], [])
+    return SymbolToken(toks[0])
 
 
 def parse_variable(toks):
-    return VariableToken(toks[0], [])
+    return VariableToken(toks[0])
 
 
 def parse_assignment_echo(toks):
-    return AssignmentToken(toks[0], list(toks[1:]), echo=True)
+    return AssignmentToken(toks[0], tuple(toks[1:]), echo=True)
 
 
 def parse_assignment_silent(toks):
-    return AssignmentToken(toks[0], list(toks[1:]), echo=False)
+    return AssignmentToken(toks[0], tuple(toks[1:]), echo=False)
 
 
 # TODO parse choices as rules
 def parse_choices(toks):
-    return ChoiceToken(list(toks))
+    return ChoiceToken(tuple(toks))
 
 
 def parse_modifiers(toks):
-    toks[0].modifiers = list(toks[1:])
+    toks[0].modifiers = tuple(toks[1:])
     return toks[0]
 
 
@@ -397,196 +452,6 @@
     def print(self):
         print(f'ERROR (line {self.number}): {self.message}', file=stderr)
         print(self.line, file=stderr)
-
-
-<<<<<<< HEAD
-=======
-class Token:
-    pass
-
-
-class LiteralToken(Token):
-    def __init__(self, string, modifiers=None):
-        self.string = string
-        self.modifiers = tuple(modifiers) if modifiers else tuple()
-
-    def __str__(self):
-        string_term = f"'{self.string}'"
-        terms = (string_term,) + self.modifiers
-        return f"[{'.'.join(terms)}]"
-
-    def __repr__(self):
-        return (f'LiteralToken(string={repr(self.string)}, '
-                f'modifiers={self.modifiers})')
-
-    def __eq__(self, other):
-        return (isinstance(other, LiteralToken) and
-                self.string == other.string and
-                self.modifiers == other.modifiers)
-
-    def __hash__(self):
-        return hash(self.string)
-
-
-class PatternToken(Token):
-    def __init__(self, tokens, modifiers=None):
-        self.tokens = tuple(tokens)
-        self.modifiers = tuple(modifiers) if modifiers else tuple()
-
-    def __str__(self):
-        token_term = f'"{join_as_strings(self.tokens)}"'
-        terms = (token_term,) + self.modifiers
-        return f"[{'.'.join(terms)}]"
-
-    def __repr__(self):
-        return (f'PatternToken(tokens={self.tokens}, '
-                f'modifiers={self.modifiers})')
-
-    def __eq__(self, other):
-        return (isinstance(other, PatternToken) and
-                self.tokens == other.tokens and
-                self.modifiers == other.modifiers)
-
-    def __hash__(self):
-        return hash(self.tokens)
-
-
-class RangeToken(Token):
-    def __init__(self, range_value, alpha, modifiers=None):
-        self.range = range_value
-        self.alpha = alpha
-        self.modifiers = tuple(modifiers) if modifiers else tuple()
-
-    @property
-    def start(self):
-        if self.alpha:
-            return chr(self.range.start)
-        return self.range.start
-
-    @property
-    def stop(self):
-        if self.alpha:
-            return chr(self.range.stop - 1)
-        return self.range.stop - 1
-
-    def __str__(self):
-        range_term = f'{self.start}-{self.stop}'
-        terms = (range_term,) + self.modifiers
-        return f"[{'.'.join(terms)}]"
-
-    def __repr__(self):
-        return (f'RangeToken(range={self.range}, '
-                f'modifiers={self.modifiers})')
-
-    def __eq__(self, other):
-        return (isinstance(other, RangeToken) and
-                self.range == other.range and
-                self.alpha == other.alpha and
-                self.modifiers == other.modifiers)
-
-    def __hash__(self):
-        return hash(self.range)
-
-
-class SymbolToken(Token):
-    def __init__(self, symbol, modifiers=None):
-        self.symbol = symbol
-        self.modifiers = tuple(modifiers) if modifiers else tuple()
-
-    def __str__(self):
-        symbol_term = join_as_strings(self.symbol)
-        terms = (symbol_term,) + self.modifiers
-        return f"[{'.'.join(terms)}]"
-
-    def __repr__(self):
-        return (f'SymbolToken(symbol="{self.symbol}", '
-                f'modifiers={self.modifiers})')
-
-    def __eq__(self, other):
-        return (isinstance(other, SymbolToken) and
-                self.symbol == other.symbol and
-                self.modifiers == other.modifiers)
-
-    def __hash__(self):
-        return hash(self.symbol)
-
-
-class VariableToken(Token):
-    def __init__(self, variable, modifiers=None):
-        self.variable = variable
-        self.modifiers = tuple(modifiers) if modifiers else tuple()
-
-    def __str__(self):
-        return f'[${join_as_strings(self.variable)}]'
-
-    def __repr__(self):
-        return (f'VariableToken(variable="{self.variable}", '
-                f'modifiers={self.modifiers})')
-
-    def __eq__(self, other):
-        return (isinstance(other, VariableToken) and
-                self.variable == other.variable and
-                self.modifiers == other.modifiers)
-
-    def __hash__(self):
-        return hash(self.variable)
-
-
-class AssignmentToken(Token):
-    def __init__(self, variable, value, echo):
-        self.variable = variable
-        self.value = tuple(value)
-        self.echo = echo
-
-    def __str__(self):
-        operator = '=' if self.echo else '~'
-        return (f'[{join_as_strings(self.variable)}{operator}'
-                f'{join_as_strings(self.value)}]')
-
-    def __repr__(self):
-        return (f'AssignmentToken(variable={self.variable}, '
-                f'value={self.value}, '
-                f'echo={self.echo})')
-
-    def __eq__(self, other):
-        return (isinstance(other, AssignmentToken) and
-                self.variable == other.variable and
-                self.value == other.value and
-                self.echo == other.echo)
-
-    def __hash__(self):
-        return hash((self.variable, self.value))
-
-
-class ChoiceToken(Token):
-    def __init__(self, rules):
-        self.rules = tuple(rules)
-
-    def __str__(self):
-        return f'[{join_as_strings(self.rules, delimiter="|")}]'
-
-    def __repr__(self):
-        return f'ChoiceToken(rules={self.rules})'
-
-    def __eq__(self, other):
-        return (isinstance(other, ChoiceToken) and
-                self.rules == other.rules)
-
-    def __hash__(self):
-        return hash(self.rules)
-
-
->>>>>>> 8da0cab8
-def parse_modifiers(block):
-    modifiers = []
-    for match in RE_MODIFIER.finditer(block):
-        # Slice block to get its content if this is the first match
-        if not modifiers:
-            content = block[:match.start()]
-        modifiers.append(match[1])
-    if not modifiers:
-        content = block
-    return content, modifiers
 
 
 def tokenize_pattern(pattern):
